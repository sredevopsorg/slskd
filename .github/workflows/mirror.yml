name: Mirror Repository

on:
  create:
  push:
    branches:
      - '**'  # Trigger on push to any branch
  delete:
    branches:
      - '**'  # Trigger when branches are deleted
  workflow_dispatch:

concurrency:
  group: mirror-sync
  cancel-in-progress: false

jobs:
  mirror:
    runs-on: ubuntu-latest
    strategy:
      matrix:
        target:
          - name: GitLab
            host: gitlab.com
            repo: git@gitlab.com:slskd/slskd.git
          - name: Codeberg
            host: codeberg.org
            repo: git@codeberg.org:slskd/slskd.git
      fail-fast: false  # Continue with other mirrors even if one fails

    steps:
    - name: Configure SSH
      env:
        SSH_KEY: ${{ secrets.GIT_MIRROR_SSH_KEY }}
      run: |
        if [ -z "$SSH_KEY" ]; then
          echo "⚠️ SSH key not configured. Skipping mirror sync."
          echo "Please set GIT_MIRROR_SSH_KEY secret to enable mirroring."
          exit 1
        fi

        # Set up SSH key
        mkdir -p ~/.ssh
        echo "$SSH_KEY" > ~/.ssh/id_ed25519
        chmod 600 ~/.ssh/id_ed25519

        # Start SSH agent and add key
        eval "$(ssh-agent -s)"
        ssh-add ~/.ssh/id_ed25519

        # Add known host to avoid SSH prompts
        ssh-keyscan ${{ matrix.target.host }} >> ~/.ssh/known_hosts

        # Configure Git
        git config --global user.name "GitHub Actions"
        git config --global user.email "actions@github.com"
    - name: Check out GitHub Repository
      run:
        git clone --mirror git@github.com:slskd/slskd
        git for-each-ref --format="delete %(refname)" refs/pull refs/original | git update-ref --stdin

    - name: Check out repo
      run: |
<<<<<<< HEAD
=======
        git clone --bare https://github.com/slskd/slskd slskd

    - name: Mirror to ${{ matrix.target.name }}
      working-directory: ./slskd
      run: |
>>>>>>> 7450257b
        git remote add mirror ${{ matrix.target.repo }}
        git push --mirror mirror<|MERGE_RESOLUTION|>--- conflicted
+++ resolved
@@ -61,13 +61,10 @@
 
     - name: Check out repo
       run: |
-<<<<<<< HEAD
-=======
         git clone --bare https://github.com/slskd/slskd slskd
 
     - name: Mirror to ${{ matrix.target.name }}
       working-directory: ./slskd
       run: |
->>>>>>> 7450257b
         git remote add mirror ${{ matrix.target.repo }}
         git push --mirror mirror