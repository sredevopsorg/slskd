import React, { Component } from 'react';
import * as transfers from '../../lib/transfers';
import PlaceholderSegment from '../Shared/PlaceholderSegment';

import TransferGroup from './TransferGroup';
import TransfersHeader from './TransfersHeader';

import './Transfers.css';

class Transfers extends Component {
  state = { fetchState: '', downloads: [], interval: undefined }

  componentDidMount = () => {
    this.fetch();
    this.setState({ interval: window.setInterval(this.fetch, 500) });
  }

  componentWillUnmount = () => {
    clearInterval(this.state.interval);
    this.setState({ interval: undefined });
  }

  fetch = () => {
    this.setState({ fetchState: 'pending' }, async () => {
      try {
        const response = await transfers.getAll({ direction: this.props.direction })
        this.setState({ 
          fetchState: 'complete', downloads: response,
        })
      } catch (err) {
        this.setState({ fetchState: 'failed' })
      }
    })
  }
  
  render = () => {
    const { downloads = [] } = this.state;
    const { direction } = this.props;

    return (
<<<<<<< HEAD
      <>
        <TransfersHeader direction={direction} count={downloads.length}/>
        {downloads.length === 0 
          ? <PlaceholderSegment icon={direction} caption={`No ${direction}s to display`}/>
          : downloads.map((user, index) => 
            <TransferGroup key={index} direction={this.props.direction} user={user}/>
          )}
      </>
=======
      downloads.length === 0 ? 
        <PlaceholderSegment icon={direction}/> :
        <div className='transfer-segment'>
          {downloads.map((user, index) => 
            <TransferGroup key={index} direction={this.props.direction} user={user}/>
          )}
        </div>
>>>>>>> c9968c85
    );
  }
}

export default Transfers;<|MERGE_RESOLUTION|>--- conflicted
+++ resolved
@@ -38,7 +38,6 @@
     const { direction } = this.props;
 
     return (
-<<<<<<< HEAD
       <>
         <TransfersHeader direction={direction} count={downloads.length}/>
         {downloads.length === 0 
@@ -47,15 +46,6 @@
             <TransferGroup key={index} direction={this.props.direction} user={user}/>
           )}
       </>
-=======
-      downloads.length === 0 ? 
-        <PlaceholderSegment icon={direction}/> :
-        <div className='transfer-segment'>
-          {downloads.map((user, index) => 
-            <TransferGroup key={index} direction={this.props.direction} user={user}/>
-          )}
-        </div>
->>>>>>> c9968c85
     );
   }
 }
