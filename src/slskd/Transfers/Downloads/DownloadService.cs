﻿// <copyright file="DownloadService.cs" company="slskd Team">
//     Copyright (c) slskd Team. All rights reserved.
//
//     This program is free software: you can redistribute it and/or modify
//     it under the terms of the GNU Affero General Public License as published
//     by the Free Software Foundation, either version 3 of the License, or
//     (at your option) any later version.
//
//     This program is distributed in the hope that it will be useful,
//     but WITHOUT ANY WARRANTY; without even the implied warranty of
//     MERCHANTABILITY or FITNESS FOR A PARTICULAR PURPOSE.  See the
//     GNU Affero General Public License for more details.
//
//     You should have received a copy of the GNU Affero General Public License
//     along with this program.  If not, see https://www.gnu.org/licenses/.
// </copyright>

using Microsoft.Extensions.Options;
using Soulseek;

namespace slskd.Transfers.Downloads
{
    using System;
    using System.Collections.Concurrent;
    using System.Collections.Generic;
    using System.Linq;
    using System.Linq.Expressions;
    using System.Net;
    using System.Threading;
    using System.Threading.Tasks;
    using Microsoft.EntityFrameworkCore;
    using Serilog;
    using slskd.Events;
    using slskd.Files;
    using slskd.Integrations.FTP;
    using slskd.Relay;

    /// <summary>
    ///     Manages downloads.
    /// </summary>
    public interface IDownloadService
    {
        /// <summary>
        ///     Adds the specified <paramref name="transfer"/>. Supersedes any existing record for the same file and username.
        /// </summary>
        /// <remarks>This should generally not be called; use EnqueueAsync() instead.</remarks>
        /// <param name="transfer"></param>
        void AddOrSupersede(Transfer transfer);

        /// <summary>
        ///     Enqueues the requested list of <paramref name="files"/>.
        /// </summary>
        /// <remarks>
        ///     If one file in the specified collection fails, the rest will continue. An <see cref="AggregateException"/> will be
        ///     thrown after all files are dispositioned if any throws.
        /// </remarks>
        /// <param name="username">The username of remote user.</param>
        /// <param name="files">The list of files to enqueue.</param>
        /// <param name="cancellationToken">The token to monitor for cancellation.</param>
        /// <returns>The operation context.</returns>
        /// <exception cref="ArgumentException">Thrown when the username is null or an empty string.</exception>
        /// <exception cref="ArgumentException">Thrown when no files are requested.</exception>
        /// <exception cref="AggregateException">Thrown when at least one of the requested files throws.</exception>
        Task<(List<Transfer> Enqueued, List<string> Failed)> EnqueueAsync(string username, IEnumerable<(string Filename, long Size)> files, CancellationToken cancellationToken = default);

        /// <summary>
        ///     Finds a single download matching the specified <paramref name="expression"/>.
        /// </summary>
        /// <param name="expression">The expression to use to match downloads.</param>
        /// <returns>The found transfer, or default if not found.</returns>
        Transfer Find(Expression<Func<Transfer, bool>> expression);

        /// <summary>
        ///     Retrieves the place in the remote queue for the download matching the specified <paramref name="id"/>.
        /// </summary>
        /// <param name="id">The unique identifier for the download.</param>
        /// <returns>The retrieved place in queue.</returns>
        Task<int> GetPlaceInQueueAsync(Guid id);

        /// <summary>
        ///     Returns a list of all downloads matching the optional <paramref name="expression"/>.
        /// </summary>
        /// <param name="expression">An optional expression used to match downloads.</param>
        /// <param name="includeRemoved">Optionally include downloads that have been removed previously.</param>
        /// <returns>The list of downloads matching the specified expression, or all downloads if no expression is specified.</returns>
        List<Transfer> List(Expression<Func<Transfer, bool>> expression = null, bool includeRemoved = false);

        /// <summary>
        ///     Removes <see cref="TransferStates.Completed"/> downloads older than the specified <paramref name="age"/>.
        /// </summary>
        /// <param name="age">The age after which downloads are eligible for pruning, in hours.</param>
        /// <param name="stateHasFlag">An optional, additional state by which downloads are filtered for pruning.</param>
        /// <returns>The number of pruned downloads.</returns>
        int Prune(int age, TransferStates stateHasFlag = TransferStates.Completed);

        /// <summary>
        ///     Removes the download matching the specified <paramref name="id"/>.
        /// </summary>
        /// <remarks>This is a soft delete; the record is retained for historical retrieval.</remarks>
        /// <param name="id">The unique identifier of the download.</param>
        void Remove(Guid id);

        /// <summary>
        ///     Cancels the download matching the specified <paramref name="id"/>, if it is in progress.
        /// </summary>
        /// <param name="id">The unique identifier for the download.</param>
        /// <returns>A value indicating whether the download was successfully cancelled.</returns>
        bool TryCancel(Guid id);

        /// <summary>
        ///     Fails the download matching the specified <paramref name="id"/> with the specified <paramref name="exception"/>,
        ///     and sets the final state accordingly.
        /// </summary>
        /// <remarks>
        ///     This method is designed to be idempotent, meaning subsequent calls for a given transfer shouldn't change
        ///     the EndedAt or Exception properties if they have already been set. If the transfer State already includes
        ///     the terminal Completed flag, it is unchanged.
        /// </remarks>
        /// <param name="id">The unique identifier for the download.</param>
        /// <param name="exception">The exception that caused the failure.</param>
        /// <returns>A value indicating whether the download was successfully failed.</returns>
        bool TryFail(Guid id, Exception exception);

        /// <summary>
        ///     Updates the specified <paramref name="transfer"/>.
        /// </summary>
        /// <param name="transfer">The transfer to update.</param>
        void Update(Transfer transfer);
    }

    /// <summary>
    ///     Manages downloads.
    /// </summary>
    public class DownloadService : IDownloadService
    {
        public DownloadService(
            IOptionsMonitor<Options> optionsMonitor,
            ISoulseekClient soulseekClient,
            IDbContextFactory<TransfersDbContext> contextFactory,
            FileService fileService,
            IRelayService relayService,
            IFTPService ftpClient,
            EventBus eventBus)
        {
            Client = soulseekClient;
            OptionsMonitor = optionsMonitor;
            ContextFactory = contextFactory;
            Files = fileService;
            FTP = ftpClient;
            Relay = relayService;
            EventBus = eventBus;

            Clock.EveryMinute += (_, _) => Task.Run(() => CleanupEnqueueSemaphoresAsync());
        }

        /// <summary>
        ///     These tokens give users the ability to cancel transfers via the UI (or API).
        ///
        ///     The lifecycle is:
        ///
        ///     1. in EnqueueAsync(), just before transfer records are added to the database, these CTS are created and
        ///        added to the dictionary
        ///     2. in EnqueueAsync(), if there was an error or any condition which caused the transfer to not proceed was met,
        ///        the CTS is removed from the dictionary and disposed
        ///     3. in DownloadAsync(), in the finally block after all post-download logic has been executed, the CTS
        ///        is removed and disposed.
        ///
        ///     The CTS should be in the dictionary the entire time the transfer is "in flight", from the first moment it
        ///     comes into being (via database insert) until the eventual download process has completed or failed.
        ///
        ///     Every cancellable operation in this flow needs to use this CTS token either directly or by linking it with another,
        ///     or we risk transfers getting stuck with no way for users to get rid of them.
        /// </summary>
        private ConcurrentDictionary<Guid, CancellationTokenSource> CancellationTokens { get; } = new ConcurrentDictionary<Guid, CancellationTokenSource>();
        private ISoulseekClient Client { get; }
        private IDbContextFactory<TransfersDbContext> ContextFactory { get; }
        private IFTPService FTP { get; }
        private FileService Files { get; }
        private IRelayService Relay { get; }
        private ILogger Log { get; } = Serilog.Log.ForContext<DownloadService>();
        private IOptionsMonitor<Options> OptionsMonitor { get; }
        private EventBus EventBus { get; }

        /// <summary>
        ///     Allow only one enqueue operation for a given user at a time. Entries are added on the fly if they
        ///     don't already exist, and a timer asynchronously cleans the dictionary up.
        /// </summary>
        private ConcurrentDictionary<string, SemaphoreSlim> EnqueueSemaphores { get; } = [];

        /// <summary>
        ///     Synchronizes the cleanup process; after gaining exclusive access over the dictionary, checks each entry
        ///     to see if the containing semaphore can be obtained immediately.  If so, it's not in use and is therefore
        ///     removed from the dictionary and discarded.
        /// </summary>
        private SemaphoreSlim EnqueueSemaphoreSyncRoot { get; } = new SemaphoreSlim(initialCount: 1, maxCount: 1);

        /// <summary>
        ///     Adds the specified <paramref name="transfer"/>. Supersedes any existing record for the same file and username.
        /// </summary>
        /// <remarks>This should generally not be called; use EnqueueAsync() instead.</remarks>
        /// <param name="transfer"></param>
        public void AddOrSupersede(Transfer transfer)
        {
            using var context = ContextFactory.CreateDbContext();

            var existing = context.Transfers
                .Where(t => t.Direction == TransferDirection.Download)
                .Where(t => t.Username == transfer.Username)
                .Where(t => t.Filename == transfer.Filename)
                .Where(t => !t.Removed)
                .FirstOrDefault();

            if (existing != default)
            {
                Log.Debug("Superseding transfer record for {Filename} from {Username}", transfer.Filename, transfer.Username);
                existing.Removed = true;
            }

            context.Add(transfer);
            context.SaveChanges();
        }

        /// <summary>
        ///     Enqueues the requested list of <paramref name="files"/>.
        /// </summary>
        /// <param name="username">The username of the remote user.</param>
        /// <param name="files">The list of files to enqueue.</param>
        /// <param name="cancellationToken">The token to monitor for cancellation.</param>
        /// <returns>The operation context.</returns>
        /// <exception cref="ArgumentException">Thrown when the username is null or an empty string.</exception>
        /// <exception cref="ArgumentException">Thrown when no files are requested.</exception>
        /// <exception cref="AggregateException">Thrown when at least one of the requested files throws.</exception>
        public async Task<(List<Transfer> Enqueued, List<string> Failed)> EnqueueAsync(string username, IEnumerable<(string Filename, long Size)> files, CancellationToken cancellationToken = default)
        {
            if (string.IsNullOrEmpty(username))
            {
                throw new ArgumentException("Username is required", nameof(username));
            }

            var fileList = files.ToList();

            if (fileList.Count == 0)
            {
                throw new ArgumentException("At least one file is required", nameof(files));
            }

            if (fileList.Count != fileList.Distinct().Count())
            {
                throw new ArgumentException("Two or more files in request are duplicated", nameof(files));
            }

            IPEndPoint endpoint;

            Log.Information("Requested enqueue of {Count} files from user {Username}", fileList.Count, username);

            // get the user's ip and port. this will throw if they are offline.
            try
            {
                endpoint = await Client.GetUserEndPointAsync(username, cancellationToken);
            }
            catch (Exception ex)
            {
                Log.Error(ex, "Failed to enqueue {Count} files from {Username}: {Message}", fileList.Count, username, ex.Message);
                throw;
            }

            // prime the cache for this user, to 1) make sure we can connect, and 2) avoid needing to race for it in the loop
            try
            {
                Log.Debug("Priming message connection to {Username}", username);
                await Client.ConnectToUserAsync(username, invalidateCache: false, cancellationToken);
            }
            catch (Exception ex)
            {
                Log.Error(ex, "Failed to connect to {Username}: {Message}", username, ex.Message);
                throw;
            }

            List<Transfer> enqueued = [];
            List<string> failed = [];

            SemaphoreSlim userSemaphore;
            Task userSemaphoreWaitTask;

            Log.Debug("Awaiting enqueue semaphore sync root");
            await EnqueueSemaphoreSyncRoot.WaitAsync(cancellationToken);

            try
            {
                Log.Debug("Acquired enqueue semaphore sync root");
                userSemaphore = EnqueueSemaphores.GetOrAdd(username, (username) => new SemaphoreSlim(initialCount: 1, maxCount: 1));
                userSemaphoreWaitTask = userSemaphore.WaitAsync(cancellationToken);
            }
            finally
            {
                EnqueueSemaphoreSyncRoot.Release();
                Log.Debug("Released enqueue semaphore sync root");
            }

            Log.Debug("Awaiting enqueue semaphore for user {Username}", username);
            await userSemaphoreWaitTask;

            try
            {
                Log.Debug("Acquired enqueue semaphore for user {Username}", username);

                using var context = ContextFactory.CreateDbContext();

                /*
                    get all past downloads from this user.  this list will remain stable throughout this process because
                    we have exclusive access for this user.  we'll be adding new records, but we've already deduplicated
                    them so we don't have to worry about duplicate records being created in the critical section
                */
                var existingRecords = context.Transfers
                    .Where(t => t.Direction == TransferDirection.Download)
                    .Where(t => t.Username == username)
                    .AsNoTracking()
                    .ToList();

                var existingInProgressRecords = existingRecords
                    .Where(t => t.EndedAt == null || !t.State.HasFlag(TransferStates.Completed))
                    .ToDictionary(t => t.Filename, t => t);

                /*
                    determine how many concurrent enqueue requests we want to send to the remote client.

                    sending a ton of them can bog the client down and fail transfers due to resource contention on both sides,
                    but both clients should be able to handle momentary 'bursts'.

                    if the request contains 30 files or fewer, send all of the requests at the same time. the average number
                    of tracks in a single album is 15, so this is 2x as many as most enqueue requests will need.

                    if that number is more than 30, send only 5 at a time; transfers will be starting as we are still
                    enqueueing files, and this raises the risk of errors considerably.
                */
                var concurrentEnqueueRequests = 5;

                if (fileList.Count <= 30)
                {
                    concurrentEnqueueRequests = fileList.Count;
                }

                var maxTimeToWaitForEnqueueRequestAck = TimeSpan.FromMinutes(3);
                var enqueueSemaphore = new SemaphoreSlim(initialCount: concurrentEnqueueRequests, maxCount: concurrentEnqueueRequests);

                /*
                    iterate over each of the files in the request.  each file must be dispositioned as one of the following:

                    1. enqueued: passed duplicate checks and successfully kicked off a Task to enqueue the download
                    2. failed: download is already in progress, or something went wrong kicking off the Task

                    if we fail to enqueue a file, we must call TryFail() to ensure that if a record was inserted, it is
                    given a final disposition that will keep it from getting 'stuck'
                */
                foreach (var file in fileList)
                {
                    cancellationToken.ThrowIfCancellationRequested();
                    Guid transferId = Guid.NewGuid();

                    try
                    {
                        Log.Debug("Checking whether download of {Filename} from {Username} is already in progress", file.Filename, username);

                        /*
                            if there are any that haven't ended yet (checking a few ways out of paranoia), then there's already
                            an existing transfer record covering this file, and we're already enqueued. nothing more to do!

                            check the tracked download dictionary in Soulseek.NET to see if it knows about this already
                            it shouldn't, if the slskd database doesn't. but things could get desynced
                        */
                        existingInProgressRecords.TryGetValue(file.Filename, out var existingInProgressRecord);

                        if (existingInProgressRecord is not null || Client.Downloads.Any(u => u.Username == username && u.Filename == file.Filename))
                        {
                            Log.Debug("Ignoring concurrent download enqueue attempt; transfer for {Filename} from {Username} already in progress (id: {Id})", file.Filename, username, existingInProgressRecord.Id);
                            failed.Add(file.Filename);
                            continue;
                        }

                        /*
                            add the transfer record to the database in the Queued | Locally state, and set the 'Removed'
                            property of any existing transfer to 'true', allowing the new record to supersede any old record(s)
                            on the UI

                            we have to persist these changes to the database at this time so the record shows up on the UI,
                            otherwise the transfers only show up as they are enqueued.
                        */
                        var transfer = new Transfer()
                        {
                            Id = transferId,
                            Username = username,
                            Direction = TransferDirection.Download,
                            Filename = file.Filename, // important! use the remote filename
                            Size = file.Size,
                            StartOffset = 0, // todo: maybe implement resumeable downloads?
                            RequestedAt = DateTime.UtcNow,
                            State = TransferStates.Queued | TransferStates.Locally,
                        };

                        context.Add(transfer);

                        Log.Debug("Added Transfer record for download of {Filename} from {Username} (id: {Id})", transfer.Filename, transfer.Username, transfer.Id);

                        foreach (var record in existingRecords.Where(t => t.Filename == file.Filename && !t.Removed))
                        {
                            record.Removed = true;
                            context.Update(record);
                            Log.Debug("Marked existing download record of {Filename} from {Username} removed (id: {Id})", file.Filename, username, record.Id);
                        }

                        /*
                            create a TaskCompletionSource that we can await for one of the following:

                            1. the transfer enters the Queued | Remotely state
                            2. the transfer enters a state containing Completed
                            3. the linked CancellationTokenSource we add to CancellationTokens is cancelled
                            4. the 'max wait time' CancellationTokenSource is cancelled

                            add this to the dictionary before inserting the record, so we are guaranteed to have it
                            in the right place once the transfer hits the UI
                        */
                        var enqueuedTcs = new TaskCompletionSource<Transfer>();

                        // satisfies condition #3; CancellationTokenSource set cancelled by the user (via API call)
                        var cts = CancellationTokenSource.CreateLinkedTokenSource(cancellationToken);
                        CancellationTokens.TryAdd(transfer.Id, cts);
                        cts.Token.Register(() => enqueuedTcs.TrySetCanceled());

                        /*
                            DANGER ZONE! this record is in the database now; we're on the hook for making sure it ends up
                            with a State that includes the Completed flag, else it remain "stuck" on the UI
                        */
                        context.SaveChanges();

                        Log.Debug("Scheduling Task for enqueue of {Filename} from {Username}", file.Filename, username);

                        var downloadEnqueueTask = Task.Run(async () =>
                        {
                            Log.Debug("Awaiting download enqueue semaphore for {Filename} from {Username}", transfer.Filename, transfer.Username);
                            await enqueueSemaphore.WaitAsync(cts.Token);

                            try
                            {
                                Log.Debug("Acquired download enqueue semaphore for {Filename} from {Username}", transfer.Filename, transfer.Username);

                                List<string> transitions = [];
                                TransferStates state = TransferStates.None;

                                // satisfies condition #4; remote user doesn't respond after a really long time
                                using var timeoutCts = new CancellationTokenSource(maxTimeToWaitForEnqueueRequestAck);
                                timeoutCts.Token.Register(() =>
                                {
                                    Log.Warning("Download of {Filename} from {Username} failed to enqueue remotely after hard time limit of {Duration} seconds. State transition history: {History}", transfer.Filename, username, maxTimeToWaitForEnqueueRequestAck.TotalSeconds, string.Join(", ", transitions));
                                    enqueuedTcs.TrySetException(new TimeoutException($"Download failed to enqueue remotely after hard time limit of {maxTimeToWaitForEnqueueRequestAck.TotalSeconds} secs"));
                                });

                                // satisfies conditions #1 and #2
                                void stateChanged(Transfer transfer)
                                {
                                    state = transfer.State;
                                    transitions.Add(transfer.State.ToString());

                                    if (transfer.State.HasFlag(TransferStates.Queued) && transfer.State.HasFlag(TransferStates.Remotely))
                                    {
                                        // satisfies condition #1; transfer is now remotely queued
                                        enqueuedTcs.TrySetResult(transfer);
                                    }

                                    // satisfies condition #2; transfer advanced to a terminal state before being enqueued remotely (probably failed)
                                    if (transfer.State.HasFlag(TransferStates.Completed))
                                    {
                                        if (transfer.State.HasFlag(TransferStates.Succeeded))
                                        {
                                            enqueuedTcs.TrySetResult(transfer);
                                        }
                                        else
                                        {
                                            enqueuedTcs.TrySetException(new TransferException(transfer.Exception));
                                        }
                                    }
                                }

                                Log.Debug("Scheduling Task for download of {Filename} from {Username}", transfer.Filename, transfer.Username);

                                var downloadTask = Task.Run(() => DownloadAsync(transfer, stateChanged, cancellationToken: cts.Token)).ContinueWith(task =>
                                {
                                    if (task.IsCompletedSuccessfully)
                                    {
                                        Log.Information("Task for download of {Filename} from {Username} completed successfully", transfer.Filename, transfer.Username);
                                        return;
                                    }

                                    Log.Error(task.Exception, "Task for download of {Filename} from {Username} did not complete successfully: {Error}", file.Filename, username, task.Exception.InnerException?.Message ?? task.Exception.Message);

                                    if (!TryFail(transferId, exception: task.Exception))
                                    {
                                        Log.Error(task.Exception, "Failed to clean up transfer {Id} after failed enqueue: {Message}", transfer.Id, task.Exception.Message);
                                    }
                                }, cancellationToken: CancellationToken.None); // end downloadTask.Run();

                                Log.Debug("Download Task status for {Filename} from {Username}: {Status}", file.Filename, username, downloadTask.Status);

                                Log.Debug("Waiting for download of {Filename} from {Username} to transition into {State}", transfer.Filename, transfer.Username, TransferStates.Queued | TransferStates.Remotely);

                                /*
                                    wait for one of the four conditions to be true:

                                    1. the transfer enters the Queued | Remotely state
                                    2. the transfer enters a state containing Completed
                                    3. the linked CancellationTokenSource we add to CancellationTokens is cancelled
                                    4. the 'max wait time' CancellationTokenSource is cancelled
                                */
                                await enqueuedTcs.Task;

                                Log.Debug("Download of {Filename} from {Username} successfully entered state {State}", transfer.Filename, transfer.Username, state);
                            }
                            catch (Exception ex)
                            {
                                Log.Error(ex, "Download of {File} from {Username} failed: {Message}", transfer.Filename, transfer.Username, ex.Message);
                                if (!TryFail(transferId, exception: ex))
                                {
                                    Log.Error(ex, "Failed to clean up transfer {Id} after failed execution: {Message}", transfer.Id, ex.Message);
                                }
                            }
                            finally
                            {
                                enqueueSemaphore.Release();
                            }
                        }, cancellationToken: cts.Token).ContinueWith(task =>
                        {
                            if (task.IsCompletedSuccessfully)
                            {
                                Log.Information("Task for enqueue of {Filename} from {Username} completed successfully", file.Filename, username);
                                return;
                            }

                            Log.Error(task.Exception, "Task for enqueue of {Filename} from {Username} did not complete successfully: {Error}", file.Filename, username, task.Exception.InnerException?.Message ?? task.Exception.Message);

                            if (!TryFail(transferId, exception: task.Exception))
                            {
                                Log.Error(task.Exception, "Failed to clean up transfer {Id} after failed enqueue: {Message}", transfer.Id, task.Exception.Message);
                            }
                        }, cancellationToken: CancellationToken.None); // end downloadEnqueueTask.Run();

                        Log.Debug("Download enqueue Task status for {Filename} from {Username}: {Status}", file.Filename, username, downloadEnqueueTask.Status);
                        Log.Information("Successfully locally enqueued download of {Filename} from {Username} (id: {Id})", file.Filename, username, transfer.Id);
                        enqueued.Add(transfer);
                    }
                    catch (Exception ex)
                    {
                        Log.Error(ex, "Failed to enqueue download of {Filename} from {Username}: {Message}", file.Filename, username, ex.Message);
                        TryFail(transferId, exception: ex);
                        failed.Add(file.Filename);

                        if (CancellationTokens.TryRemove(transferId, out var cts))
                        {
                            cts.Dispose();
                        }

                        continue;
                    }
                } // end foreach()

                Log.Information("Successfully enqueued {Count} files from {Username}", enqueued.Count, username);
                return (enqueued, failed);
            }
            catch (Exception ex)
            {
                Log.Error(ex, "Failed to enqueue one or more of {Count} files from {Username}: {Message}", fileList.Count, username, ex.Message);
                throw;
            }
            finally
            {
                userSemaphore.Release();
                Log.Debug("Released enqueue semaphore for user {Username}", username);
            }
        }

        /// <summary>
        ///     Finds a single download matching the specified <paramref name="expression"/>.
        /// </summary>
        /// <param name="expression">The expression to use to match downloads.</param>
        /// <returns>The found transfer, or default if not found.</returns>
        public Transfer Find(Expression<Func<Transfer, bool>> expression)
        {
            try
            {
                using var context = ContextFactory.CreateDbContext();

                return context.Transfers
                    .AsNoTracking()
                    .Where(t => t.Direction == TransferDirection.Download)
                    .Where(expression).FirstOrDefault();
            }
            catch (Exception ex)
            {
                Log.Error(ex, "Failed to find download: {Message}", ex.Message);
                throw;
            }
        }

        /// <summary>
        ///     Retrieves the place in the remote queue for the download matching the specified <paramref name="id"/>.
        /// </summary>
        /// <param name="id">The unique identifier for the download.</param>
        /// <returns>The retrieved place in queue.</returns>
        public async Task<int> GetPlaceInQueueAsync(Guid id)
        {
            try
            {
                using var context = ContextFactory.CreateDbContext();

                var transfer = context.Transfers.Find(id);

                if (transfer == default)
                {
                    throw new NotFoundException($"No download matching id ${id}");
                }

                var place = await Client.GetDownloadPlaceInQueueAsync(transfer.Username, transfer.Filename);

                transfer.PlaceInQueue = place;
                context.SaveChanges();

                return place;
            }
            catch (Exception ex)
            {
                Log.Error(ex, "Failed to get place in queue for download {Id}: {Message}", id, ex.Message);
                throw;
            }
        }

        /// <summary>
        ///     Returns a list of all downloads matching the optional <paramref name="expression"/>.
        /// </summary>
        /// <param name="expression">An optional expression used to match downloads.</param>
        /// <param name="includeRemoved">Optionally include downloads that have been removed previously.</param>
        /// <returns>The list of downloads matching the specified expression, or all downloads if no expression is specified.</returns>
        public List<Transfer> List(Expression<Func<Transfer, bool>> expression = null, bool includeRemoved = false)
        {
            expression ??= t => true;

            try
            {
                using var context = ContextFactory.CreateDbContext();

                return context.Transfers
                    .AsNoTracking()
                    .Where(t => t.Direction == TransferDirection.Download)
                    .Where(t => !t.Removed || includeRemoved)
                    .Where(expression)
                    .ToList();
            }
            catch (Exception ex)
            {
                Log.Error(ex, "Failed to list downloads: {Message}", ex.Message);
                throw;
            }
        }

        /// <summary>
        ///     Removes <see cref="TransferStates.Completed"/> downloads older than the specified <paramref name="age"/>.
        /// </summary>
        /// <param name="age">The age after which downloads are eligible for pruning, in hours.</param>
        /// <param name="stateHasFlag">An optional, additional state by which downloads are filtered for pruning.</param>
        /// <returns>The number of pruned downloads.</returns>
        public int Prune(int age, TransferStates stateHasFlag = TransferStates.Completed)
        {
            if (!stateHasFlag.HasFlag(TransferStates.Completed))
            {
                throw new ArgumentException($"State must include {TransferStates.Completed}", nameof(stateHasFlag));
            }

            try
            {
                using var context = ContextFactory.CreateDbContext();

                var cutoffDateTime = DateTime.UtcNow.AddMinutes(-age);

                var expired = context.Transfers
                    .Where(t => t.Direction == TransferDirection.Download)
                    .Where(t => !t.Removed)
                    .Where(t => t.EndedAt.HasValue && t.EndedAt.Value < cutoffDateTime)
                    .Where(t => t.State == stateHasFlag)
                    .ToList();

                foreach (var tx in expired)
                {
                    tx.Removed = true;
                }

                var pruned = context.SaveChanges();

                if (pruned > 0)
                {
                    Log.Debug("Pruned {Count} expired downloads with state {State}", pruned, stateHasFlag);
                }

                return pruned;
            }
            catch (Exception ex)
            {
                Log.Error(ex, "Failed to prune downloads: {Message}", ex.Message);
                throw;
            }
        }

        /// <summary>
        ///     Removes the download matching the specified <paramref name="id"/>.
        /// </summary>
        /// <remarks>This is a soft delete; the record is retained for historical retrieval.</remarks>
        /// <param name="id">The unique identifier of the download.</param>
        public void Remove(Guid id)
        {
            try
            {
                using var context = ContextFactory.CreateDbContext();

                var transfer = context.Transfers
                    .Where(t => t.Direction == TransferDirection.Download)
                    .Where(t => t.Id == id)
                    .FirstOrDefault();

                if (transfer == default)
                {
                    throw new NotFoundException($"No download matching id ${id}");
                }

                if (!transfer.State.HasFlag(TransferStates.Completed))
                {
                    throw new InvalidOperationException($"Invalid attempt to remove a download before it is complete");
                }

                transfer.Removed = true;

                context.SaveChanges();
            }
            catch (Exception ex)
            {
                Log.Error(ex, "Failed to remove download {Id}: {Message}", id, ex.Message);
                throw;
            }
        }

        /// <summary>
        ///     Cancels the download matching the specified <paramref name="id"/>, if it is in progress.
        /// </summary>
        /// <param name="id">The unique identifier for the download.</param>
        /// <returns>A value indicating whether the download was successfully cancelled.</returns>
        public bool TryCancel(Guid id)
        {
            // if the cancellation token is still in the dictionary, calling Cancel() on it _should_
            // cause the transfer operation to fail with an OperationCancelled exception and set the state
            // of the transfer to Cancelled.  _should_!
            if (CancellationTokens.TryRemove(id, out var cts))
            {
                cts.Cancel();
                return true;
            }

            /*
                if the cancellation token couldn't be found in the dictionary, either:

                1. the transfer completed already
                2. something went wrong and the record is 'stuck'

                see if we can find the record, and if it's *NOT* completed, cancel it. otherwise,
                leave it alone.
            */
            var t = Find(t => t.Id == id);

            if (t is not null && !t.State.HasFlag(TransferStates.Completed))
            {
                t.EndedAt = DateTime.UtcNow;
                t.State = TransferStates.Completed | TransferStates.Cancelled;
                t.Exception = new OperationCanceledException().Message;
                Update(t);
                return true;
            }

            // this transfer id didn't have a cancellation token registered, and we couldn't find it in the dictionary
            return false;
        }

        /// <summary>
        ///     Fails the download matching the specified <paramref name="id"/> with the specified <paramref name="exception"/>,
        ///     and sets the final state accordingly.
        /// </summary>
        /// <remarks>
        ///     This method is designed to be idempotent, meaning subsequent calls for a given transfer shouldn't change
        ///     the EndedAt or Exception properties if they have already been set. If the transfer State already includes
        ///     the terminal Completed flag, it is unchanged.
        /// </remarks>
        /// <param name="id">The unique identifier for the download.</param>
        /// <param name="exception">The exception that caused the failure.</param>
        /// <returns>A value indicating whether the download was successfully failed.</returns>
        public bool TryFail(Guid id, Exception exception)
        {
            var t = Find(t => t.Id == id);

            if (t is null)
            {
<<<<<<< HEAD
                t.EndedAt ??= DateTime.UtcNow;

                // Soulseek.NET will include the filename and username in some messages; this is useful for many things but not tracking
                // exceptions in a database. when we encounter one of these, drop the first segment.
                var m = exception.Message;
                t.Exception ??= m.Contains(':') ? m.Substring(m.IndexOf(':') + 1).Trim() : m;
=======
                return false;
            }

            t.EndedAt ??= DateTime.UtcNow;
            t.Exception ??= exception.Message;
>>>>>>> 7450257b

            if (!t.State.HasFlag(TransferStates.Completed))
            {
                t.State = TransferStates.Completed | exception switch
                {
                    OperationCanceledException => TransferStates.Cancelled,
                    TimeoutException => TransferStates.TimedOut,
                    _ => TransferStates.Errored,
                };
            }

            try
            {
                Update(t);
                return true;
            }
            catch (Exception ex)
            {
                Log.Error(ex, "Failed to update database: {Message}", ex.Message);
                return false;
            }
        }

        /// <summary>
        ///     Synchronously updates the specified <paramref name="transfer"/>.
        /// </summary>
        /// <param name="transfer">The transfer to update.</param>
        public void Update(Transfer transfer)
        {
            using var context = ContextFactory.CreateDbContext();

            context.Update(transfer);
            context.SaveChanges();
        }

        /// <summary>
        ///     Downloads the specified enqueued <paramref name="transfer"/> from the remote user.
        /// </summary>
        /// <param name="transfer">The Transfer to download.</param>
        /// <param name="stateChanged">An optional delegate to invoke the transfer state changes.</param>
        /// <param name="cancellationToken">The token to monitor for cancellation.</param>
        /// <returns>The operation context.</returns>
        /// <exception cref="ArgumentNullException">Thrown if the specified Transfer is null.</exception>
        /// <exception cref="TransferNotFoundException">Thrown if the specified Transfer ID can't be found in the database.</exception>
        /// <exception cref="InvalidOperationException">Thrown if the specified Transfer is not in the Queued | Locally state.</exception>
        /// <exception cref="DuplicateTransferException">Thrown if a download matching the username and filename is already tracked by Soulseek.NET.</exception>
        private async Task<Transfer> DownloadAsync(Transfer transfer, Action<Transfer> stateChanged = null, CancellationToken cancellationToken = default)
        {
            if (transfer is null)
            {
                throw new ArgumentNullException(nameof(transfer), "A valid, enqueued Transfer is required");
            }

            // grab the latest from the database; this may have been sitting behind a semaphore or something
            transfer = Find(t => t.Id == transfer.Id)
                ?? throw new TransferNotFoundException($"Transfer with ID {transfer.Id} not found");

            if (transfer.State != (TransferStates.Queued | TransferStates.Locally))
            {
                throw new InvalidOperationException($"Invalid starting state for download; expected {TransferStates.Queued | TransferStates.Locally}, encountered {transfer.State}");
            }

            if (Client.Downloads.Any(u => u.Username == transfer.Username && u.Filename == transfer.Filename))
            {
                throw new DuplicateTransferException("A duplicate download of the same file to the same user is already registered");
            }

            // there _should_ be a cancellation token for this transfer in the dictionary; if so link it with the one we are given
            // (which is probably the same one, harmless if so) to make sure we don't get any wires crossed
            CancellationTokens.TryGetValue(transfer.Id, out var cancellationTokenSource);
            using var cts = CancellationTokenSource.CreateLinkedTokenSource(cancellationToken, cancellationTokenSource?.Token ?? CancellationToken.None);
            cancellationToken = cts.Token;

            var updateSyncRoot = new SemaphoreSlim(1, 1);

            try
            {
                using var rateLimiter = new RateLimiter(250, concurrencyLimit: 1, flushOnDispose: true);

                var topts = new TransferOptions(
                    stateChanged: (args) =>
                    {
                        try
                        {
                            Log.Debug("Download of {Filename} from user {Username} changed state from {Previous} to {New}", transfer.Filename, transfer.Username, args.PreviousState, args.Transfer.State);

                            // prevent Exceptions thrown during shutdown from updating the transfer record with related Exceptions;
                            // instead, allow these to be left "hanging" so that they are properly cleaned up at the next startup
                            if (Application.IsShuttingDown)
                            {
                                Log.Debug("Download update of {Filename} from {Username} not persisted; app is shutting down", transfer.Filename, transfer.Username);
                                return;
                            }

                            transfer = transfer.WithSoulseekTransfer(args.Transfer);

                            // we don't know when the download is actually enqueued (remotely) until it switches into that state
                            // when it is enqueued locally is irrelevant, due to internal throttling etc
                            if (args.Transfer.State.HasFlag(TransferStates.Queued) && args.Transfer.State.HasFlag(TransferStates.Remotely))
                            {
                                transfer.EnqueuedAt ??= DateTime.UtcNow;
                            }

                            // todo: broadcast
                            SynchronizedUpdate(transfer, semaphore: updateSyncRoot, cancellationToken: cancellationToken);
                        }
                        finally
                        {
                            stateChanged?.Invoke(transfer);
                        }
                    },
                    progressUpdated: (args) => rateLimiter.Invoke(() =>
                    {
                        // don't do anything unless the `transfer` within the outer scope is in the
                        // InProgress state; this will help prevent out-of-band updates that are sometimes
                        // being made after the transfer is completed, causing them to appear 'stuck'
                        if (transfer.State == TransferStates.InProgress)
                        {
                            // don't wait for the semaphore; if a previous progress update is still hanging, don't make
                            // the problem worse. this will result in fewer/jumpy updates on systems with slow filesystems
                            // but the alternative is to continue to stack slow writes on top of one another
                            if (updateSyncRoot.Wait(millisecondsTimeout: 0, cancellationToken: cancellationToken))
                            {
                                try
                                {
                                    // update only the properties that we expect to change between progress updates
                                    // this helps prevent this update from 'stepping' on other updates
                                    transfer.BytesTransferred = args.Transfer.BytesTransferred;
                                    transfer.AverageSpeed = args.Transfer.AverageSpeed;

                                    using var context = ContextFactory.CreateDbContext();

                                    context.Transfers.Where(t => t.Id == transfer.Id).ExecuteUpdate(setter => setter
                                        .SetProperty(t => t.BytesTransferred, transfer.BytesTransferred)
                                        .SetProperty(t => t.AverageSpeed, transfer.AverageSpeed));
                                }
                                finally
                                {
                                    updateSyncRoot.Release();
                                }
                            }
                            else
                            {
                                Log.Debug("Skipped progress update of {Filename} from {Username} {BytesTransferred}/{TotalBytes}; previous update still pending", transfer.Filename, transfer.Username, args.Transfer.BytesTransferred, args.Transfer.Size);
                            }
                        }
                    }),
                    disposeOutputStreamOnCompletion: true);

                System.IO.UnixFileMode? unixFileMode = !string.IsNullOrEmpty(OptionsMonitor.CurrentValue.Permissions.File.Mode)
                    ? OptionsMonitor.CurrentValue.Permissions.File.Mode.ToUnixFileMode()
                    : null;

                Log.Debug("Invoking Soulseek DownloadAsync() for {Filename} from {Username}", transfer.Filename, transfer.Username);

                var completedTransfer = await Client.DownloadAsync(
                    username: transfer.Username,
                    remoteFilename: transfer.Filename,
                    outputStreamFactory: () => Task.FromResult(
                        Files.CreateFile(
                            filename: transfer.Filename.ToLocalFilename(baseDirectory: OptionsMonitor.CurrentValue.Directories.Incomplete),
                            options: new CreateFileOptions
                            {
                                Access = System.IO.FileAccess.Write,
                                Mode = System.IO.FileMode.Create, // overwrites file if it exists
                                Share = System.IO.FileShare.None, // exclusive access for the duration of the download
                                UnixCreateMode = unixFileMode,
                            })),
                    size: transfer.Size,
                    startOffset: 0,
                    token: null,
                    cancellationToken: cancellationToken,
                    options: topts);

                Log.Debug("Invocation of Soulseek DownloadAsync() for {Filename} from user {Username} completed successfully", transfer.Filename, transfer.Username);

                // explicitly dispose the rate limiter to prevent updates from it beyond this point, and in doing so we
                // flush any pending update, _probably_ pushing the state of the transfer back to InProgress
                rateLimiter.Dispose();

                // copy the completed transfer that was returned from Soulseek.NET in a terminal, fully updated state
                // over the top of the transfer record, then persist it
                transfer = transfer.WithSoulseekTransfer(completedTransfer);

                // todo: broadcast to signalr hub
                SynchronizedUpdate(transfer, semaphore: updateSyncRoot, cancellationToken: CancellationToken.None);

                Log.Debug("Successfully updated Transfer for {Filename} from {Username} (state: {State}, progress: {Progress})", transfer.Filename, transfer.Username, transfer.State, transfer.PercentComplete);

                // move the file from incomplete to complete
                var destinationDirectory = System.IO.Path.GetDirectoryName(transfer.Filename.ToLocalFilename(baseDirectory: OptionsMonitor.CurrentValue.Directories.Downloads));

                var finalFilename = Files.MoveFile(
                    sourceFilename: transfer.Filename.ToLocalFilename(baseDirectory: OptionsMonitor.CurrentValue.Directories.Incomplete),
                    destinationDirectory: destinationDirectory,
                    unixFileMode: unixFileMode,
                    overwrite: false,
                    deleteSourceDirectoryIfEmptyAfterMove: true);

                Log.Debug("Moved file {Filename} to {Destination}", transfer.Filename, finalFilename);

                if (OptionsMonitor.CurrentValue.Relay.Enabled)
                {
                    _ = Relay.NotifyFileDownloadCompleteAsync(finalFilename);
                }

                try
                {
                    // begin post-processing tasks; the file is downloaded, it has been removed from the client's download dictionary,
                    // and the file has been moved from the incomplete directory to the downloads directory
                    Log.Debug("Running post-download logic for {Filename} from {Username}", transfer.Filename, transfer.Username);

                    EventBus.Raise(new DownloadFileCompleteEvent
                    {
                        Timestamp = transfer.EndedAt.Value,
                        LocalFilename = finalFilename,
                        RemoteFilename = transfer.Filename,
                        Transfer = transfer,
                    });

                    // try to figure out if this file is the last of a directory, and if so, raise the associated
                    // event. this can be tricky because we want to be sure that this is the last file in this specific
                    // directory, excluding any pending downloads in a subdirectory.
                    var remoteDirectorySeparator = transfer.Filename.GuessDirectorySeparator();
                    var remoteDirectoryName = transfer.Filename.GetDirectoryName(directorySeparator: remoteDirectorySeparator);
                    var pendingDownloadsInDirectory = Client.Downloads
                        .Where(t => t.Username == transfer.Username)
                        .Where(t => t.Filename.GetDirectoryName(directorySeparator: remoteDirectorySeparator) == remoteDirectoryName);

                    if (!pendingDownloadsInDirectory.Any())
                    {
                        EventBus.Raise(new DownloadDirectoryCompleteEvent
                        {
                            Timestamp = transfer.EndedAt.Value,
                            Username = transfer.Username,
                            LocalDirectoryName = destinationDirectory,
                            RemoteDirectoryName = remoteDirectoryName,
                        });
                    }

                    if (OptionsMonitor.CurrentValue.Integration.Ftp.Enabled)
                    {
                        _ = FTP.UploadAsync(finalFilename);
                    }

                    Log.Debug("Completed post-download logic for {Filename} from {Username} successfully", transfer.Filename, transfer.Username);
                }
                catch (Exception ex)
                {
                    // log, but don't throw. the file ended up in the download folder and is complete; if we throw it looks like it didn't complete
                    // todo: add a visual indicator/new state for Transfers that indicate this state.  or move all of this logic out and handle it via events
                    Log.Error(ex, "Failed to run post-download processes for {Filename} from {Username}: {Message}", transfer.Filename, transfer.Username, ex.Message);
                }

                Log.Information("Download of {Filename} from user {Username} completed successfully", transfer.Filename, transfer.Username);

                return transfer;
            }
            catch (Exception ex) when (ex is OperationCanceledException || ex is TimeoutException)
            {
                Log.Error(ex, "Download of {Filename} from user {Username} failed: {Message}", transfer.Filename, transfer.Username, ex.Message);

                TryFail(transfer.Id, exception: ex);

                // todo: broadcast
                SynchronizedUpdate(transfer, semaphore: updateSyncRoot, cancellationToken: CancellationToken.None);

                throw;
            }
            catch (Exception ex)
            {
                Log.Error(ex, "Download of {Filename} from user {Username} failed: {Message}", transfer.Filename, transfer.Username, ex.Message);

                TryFail(transfer.Id, exception: ex);

                // todo: broadcast
                SynchronizedUpdate(transfer, semaphore: updateSyncRoot, cancellationToken: CancellationToken.None);

                throw;
            }
            finally
            {
                if (CancellationTokens.TryRemove(transfer.Id, out var storedCancellationTokenSource))
                {
                    storedCancellationTokenSource?.Dispose();
                }
            }
        }

        private void SynchronizedUpdate(Transfer transfer, SemaphoreSlim semaphore, CancellationToken cancellationToken = default)
        {
            semaphore.Wait(cancellationToken);

            try
            {
                Update(transfer);
            }
            finally
            {
                semaphore.Release();
            }
        }

        private async Task CleanupEnqueueSemaphoresAsync()
        {
            if (await EnqueueSemaphoreSyncRoot.WaitAsync(0).ConfigureAwait(false))
            {
                try
                {
                    foreach (var kvp in EnqueueSemaphores)
                    {
                        if (await kvp.Value.WaitAsync(0).ConfigureAwait(false))
                        {
                            EnqueueSemaphores.TryRemove(kvp.Key, out var removed);
                            removed.Dispose();
                            Log.Debug("Cleaned up enqueue semaphore for {Key}", kvp.Key);
                        }
                    }
                }
                finally
                {
                    EnqueueSemaphoreSyncRoot.Release();
                }
            }
        }
    }
}<|MERGE_RESOLUTION|>--- conflicted
+++ resolved
@@ -801,20 +801,15 @@
 
             if (t is null)
             {
-<<<<<<< HEAD
-                t.EndedAt ??= DateTime.UtcNow;
-
-                // Soulseek.NET will include the filename and username in some messages; this is useful for many things but not tracking
-                // exceptions in a database. when we encounter one of these, drop the first segment.
-                var m = exception.Message;
-                t.Exception ??= m.Contains(':') ? m.Substring(m.IndexOf(':') + 1).Trim() : m;
-=======
                 return false;
             }
 
             t.EndedAt ??= DateTime.UtcNow;
-            t.Exception ??= exception.Message;
->>>>>>> 7450257b
+
+            // Soulseek.NET will include the filename and username in some messages; this is useful for many things but not tracking
+            // exceptions in a database. when we encounter one of these, drop the first segment.
+            var m = exception.Message;
+            t.Exception ??= m.Contains(':') ? m.Substring(m.IndexOf(':') + 1).Trim() : m;
 
             if (!t.State.HasFlag(TransferStates.Completed))
             {
