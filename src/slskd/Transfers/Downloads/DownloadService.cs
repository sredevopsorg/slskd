--- conflicted
+++ resolved
@@ -502,27 +502,11 @@
                             }
                             catch (Exception ex)
                             {
-<<<<<<< HEAD
-                                Log.Error(ex, "Download of {Filename} from user {Username} failed: {Message}", file.Filename, username, ex.Message);
-
-                                transfer.EndedAt = DateTime.UtcNow;
-                                transfer.State = TransferStates.Completed | TransferStates.Errored;
-
-                                // Soulseek.NET will include the filename and username in some messages; this is useful for many things but not tracking
-                                // exceptions in a database. when we encounter one of these, drop the first segment.
-                                transfer.Exception = ex.Message.Contains(':') ? ex.Message.Substring(ex.Message.IndexOf(':') + 1).Trim() : ex.Message;
-
-                                // todo: broadcast to signalr hub
-                                SynchronizedUpdate(transfer, cancellable: false);
-
-                                throw;
-=======
                                 Log.Error(ex, "Download of {File} from {Username} failed: {Message}", transfer.Filename, transfer.Username, ex.Message);
                                 if (!TryFail(transferId, exception: ex))
                                 {
                                     Log.Error(ex, "Failed to clean up transfer {Id} after failed execution: {Message}", transfer.Id, ex.Message);
                                 }
->>>>>>> 318d1c16
                             }
                             finally
                             {
@@ -804,7 +788,11 @@
             if (t is not null)
             {
                 t.EndedAt ??= DateTime.UtcNow;
-                t.Exception ??= exception.Message;
+
+                // Soulseek.NET will include the filename and username in some messages; this is useful for many things but not tracking
+                // exceptions in a database. when we encounter one of these, drop the first segment.
+                var m = exception.Message;
+                t.Exception ??= m.Contains(':') ? m.Substring(m.IndexOf(':') + 1).Trim() : m;
 
                 if (!t.State.HasFlag(TransferStates.Completed))
                 {
